<?xml version="1.0" encoding="UTF-8"?>
<project xmlns="http://maven.apache.org/POM/4.0.0" xmlns:xsi="http://www.w3.org/2001/XMLSchema-instance" xsi:schemaLocation="http://maven.apache.org/POM/4.0.0 http://maven.apache.org/xsd/maven-4.0.0.xsd">
    <modelVersion>4.0.0</modelVersion>

    <parent>
        <groupId>io.airlift</groupId>
        <artifactId>airbase</artifactId>
        <version>59</version>
    </parent>

    <groupId>com.facebook.presto</groupId>
    <artifactId>presto-root</artifactId>
<<<<<<< HEAD
    <version>0.156.11.bb-SNAPSHOT</version>
=======
    <version>0.162-SNAPSHOT</version>
>>>>>>> 6971be40
    <packaging>pom</packaging>

    <name>presto-root</name>
    <description>Presto</description>
    <url>https://github.com/facebook/presto</url>

    <inceptionYear>2012</inceptionYear>

    <licenses>
        <license>
            <name>Apache License 2.0</name>
            <url>http://www.apache.org/licenses/LICENSE-2.0</url>
            <distribution>repo</distribution>
        </license>
    </licenses>

    <scm>
        <developerConnection>scm:git:git@bbgithub.dev.bloomberg.com:gobig/accumulo-rest.git</developerConnection>
        <tag>HEAD</tag>
    </scm>

    <distributionManagement>
        <repository>
            <uniqueVersion>false</uniqueVersion>
            <id>central</id>
            <name>libs-releases</name>
            <url>http://artprod.dev.bloomberg.com:8080/artifactory/libs-release-local</url>
        </repository>

        <snapshotRepository>
            <uniqueVersion>false</uniqueVersion>
            <id>central</id>
            <name>libs-snapshots</name>
            <url>http://artprod.dev.bloomberg.com:8080/artifactory/libs-snapshot-local</url>
        </snapshotRepository>
    </distributionManagement>

    <properties>
        <air.main.basedir>${project.basedir}</air.main.basedir>

        <air.check.skip-extended>true</air.check.skip-extended>
        <air.check.skip-license>false</air.check.skip-license>

        <air.check.skip-checkstyle>${air.check.skip-basic}</air.check.skip-checkstyle>
        <air.check.fail-checkstyle>${air.check.fail-basic}</air.check.fail-checkstyle>

        <air.java.version>1.8.0-60</air.java.version>
        <air.maven.version>3.3.9</air.maven.version>

        <dep.antlr.version>4.5.1</dep.antlr.version>
        <dep.airlift.version>0.139</dep.airlift.version>
        <dep.packaging.version>${dep.airlift.version}</dep.packaging.version>
        <dep.slice.version>0.27</dep.slice.version>
        <dep.aws-sdk.version>1.11.30</dep.aws-sdk.version>
        <dep.tempto.version>1.22</dep.tempto.version>

        <!--
        Versions newer than 6.9 appear to have an issue where the @BeforeClass method in
        children of AbstractTestHiveClient doesn't always get called.
        TODO: remove once we can upgrade to a version that fixes it
        -->
        <dep.testng.version>6.8.21</dep.testng.version>

        <cli.skip-execute>true</cli.skip-execute>
        <cli.main-class>None</cli.main-class>

        <!-- use a fractional hour timezone offset for tests -->
        <air.test.timezone>Asia/Katmandu</air.test.timezone>
        <air.test.parallel>methods</air.test.parallel>
        <air.test.thread-count>2</air.test.thread-count>
        <air.test.jvmsize>2g</air.test.jvmsize>

        <air.javadoc.lint>-missing</air.javadoc.lint>
    </properties>

    <modules>
        <module>presto-atop</module>
        <module>presto-spi</module>
        <module>presto-array</module>
        <module>presto-jmx</module>
        <module>presto-record-decoder</module>
        <module>presto-kafka</module>
        <module>presto-redis</module>
        <module>presto-accumulo</module>
        <module>presto-cassandra</module>
        <module>presto-blackhole</module>
        <module>presto-orc</module>
        <module>presto-rcfile</module>
        <module>presto-hive</module>
        <module>presto-hive-hadoop1</module>
        <module>presto-hive-hadoop2</module>
        <module>presto-hive-cdh4</module>
        <module>presto-hive-cdh5</module>
        <module>presto-teradata-functions</module>
        <module>presto-example-http</module>
        <module>presto-local-file</module>
        <module>presto-tpch</module>
        <module>presto-raptor</module>
        <module>presto-base-jdbc</module>
        <module>presto-mysql</module>
        <module>presto-oracle</module>
        <module>presto-postgresql</module>
        <module>presto-mongodb</module>
        <module>presto-bytecode</module>
        <module>presto-client</module>
        <module>presto-parser</module>
        <module>presto-main</module>
        <module>presto-ml</module>
        <module>presto-benchmark</module>
        <module>presto-tests</module>
        <module>presto-product-tests</module>
        <module>presto-jdbc</module>
        <module>presto-cli</module>
        <module>presto-benchmark-driver</module>
        <module>presto-server</module>
        <module>presto-server-rpm</module>
        <module>presto-docs</module>
        <module>presto-verifier</module>
        <module>presto-testing-server-launcher</module>
        <module>presto-plugin-toolkit</module>
        <module>presto-resource-group-managers</module>
    </modules>

    <dependencyManagement>
        <dependencies>
            <dependency>
                <groupId>com.facebook.presto</groupId>
                <artifactId>presto-spi</artifactId>
                <version>${project.version}</version>
            </dependency>

            <dependency>
                <groupId>com.facebook.presto</groupId>
                <artifactId>presto-resource-group-managers</artifactId>
                <version>${project.version}</version>
            </dependency>

            <dependency>
                <groupId>com.facebook.presto</groupId>
                <artifactId>presto-resource-group-managers</artifactId>
                <version>${project.version}</version>
                <type>test-jar</type>
            </dependency>

            <dependency>
                <groupId>com.facebook.presto</groupId>
                <artifactId>presto-array</artifactId>
                <version>${project.version}</version>
            </dependency>

            <dependency>
                <groupId>com.facebook.presto</groupId>
                <artifactId>presto-plugin-toolkit</artifactId>
                <version>${project.version}</version>
            </dependency>

            <dependency>
                <groupId>com.facebook.presto</groupId>
                <artifactId>presto-record-decoder</artifactId>
                <version>${project.version}</version>
            </dependency>

            <dependency>
                <groupId>com.facebook.presto</groupId>
                <artifactId>presto-orc</artifactId>
                <version>${project.version}</version>
            </dependency>

            <dependency>
                <groupId>com.facebook.presto</groupId>
                <artifactId>presto-rcfile</artifactId>
                <version>${project.version}</version>
            </dependency>

            <dependency>
                <groupId>com.facebook.presto</groupId>
                <artifactId>presto-hive</artifactId>
                <version>${project.version}</version>
            </dependency>

            <dependency>
                <groupId>com.facebook.presto</groupId>
                <artifactId>presto-hive-cdh4</artifactId>
                <version>${project.version}</version>
                <type>zip</type>
            </dependency>

            <dependency>
                <groupId>com.facebook.presto</groupId>
                <artifactId>presto-example-http</artifactId>
                <version>${project.version}</version>
                <type>zip</type>
            </dependency>

            <dependency>
                <groupId>com.facebook.presto</groupId>
                <artifactId>presto-local-file</artifactId>
                <version>${project.version}</version>
            </dependency>

            <dependency>
                <groupId>com.facebook.presto</groupId>
                <artifactId>presto-hive</artifactId>
                <version>${project.version}</version>
                <type>test-jar</type>
            </dependency>

            <dependency>
                <groupId>com.teradata</groupId>
                <artifactId>re2j-td</artifactId>
                <version>1.4</version>
            </dependency>

            <dependency>
                <groupId>com.facebook.presto</groupId>
                <artifactId>presto-tpch</artifactId>
                <version>${project.version}</version>
            </dependency>

            <dependency>
                <groupId>com.facebook.presto</groupId>
                <artifactId>presto-blackhole</artifactId>
                <version>${project.version}</version>
            </dependency>

            <dependency>
                <groupId>com.facebook.presto</groupId>
                <artifactId>presto-base-jdbc</artifactId>
                <version>${project.version}</version>
            </dependency>

            <dependency>
                <groupId>com.facebook.presto</groupId>
                <artifactId>presto-mysql</artifactId>
                <version>${project.version}</version>
            </dependency>

            <dependency>
                <groupId>com.facebook.presto</groupId>
                <artifactId>presto-raptor</artifactId>
                <version>${project.version}</version>
            </dependency>

            <dependency>
                <groupId>com.facebook.presto</groupId>
                <artifactId>presto-cli</artifactId>
                <version>${project.version}</version>
            </dependency>

            <dependency>
                <groupId>com.facebook.presto</groupId>
                <artifactId>presto-bytecode</artifactId>
                <version>${project.version}</version>
            </dependency>

            <dependency>
                <groupId>com.facebook.presto</groupId>
                <artifactId>presto-client</artifactId>
                <version>${project.version}</version>
            </dependency>

            <dependency>
                <groupId>com.facebook.presto</groupId>
                <artifactId>presto-parser</artifactId>
                <version>${project.version}</version>
            </dependency>

            <dependency>
                <groupId>com.facebook.presto</groupId>
                <artifactId>presto-parser</artifactId>
                <version>${project.version}</version>
                <type>test-jar</type>
            </dependency>

            <dependency>
                <groupId>com.facebook.presto</groupId>
                <artifactId>presto-main</artifactId>
                <version>${project.version}</version>
            </dependency>

            <dependency>
                <groupId>com.facebook.presto</groupId>
                <artifactId>presto-main</artifactId>
                <version>${project.version}</version>
                <type>test-jar</type>
            </dependency>

            <dependency>
                <groupId>com.facebook.presto</groupId>
                <artifactId>presto-jdbc</artifactId>
                <version>${project.version}</version>
            </dependency>

            <dependency>
                <groupId>com.facebook.presto</groupId>
                <artifactId>presto-server</artifactId>
                <version>${project.version}</version>
            </dependency>

            <dependency>
                <groupId>com.facebook.presto</groupId>
                <artifactId>presto-server-rpm</artifactId>
                <version>${project.version}</version>
            </dependency>

            <dependency>
                <groupId>com.facebook.presto</groupId>
                <artifactId>presto-tests</artifactId>
                <version>${project.version}</version>
            </dependency>

            <dependency>
                <groupId>com.facebook.presto</groupId>
                <artifactId>presto-benchmark</artifactId>
                <version>${project.version}</version>
            </dependency>

            <dependency>
                <groupId>com.facebook.presto</groupId>
                <artifactId>presto-product-tests</artifactId>
                <version>${project.version}</version>
            </dependency>

            <dependency>
                <groupId>com.facebook.presto.hadoop</groupId>
                <artifactId>hadoop-apache1</artifactId>
                <version>0.4</version>
            </dependency>

            <dependency>
                <groupId>com.facebook.presto.hadoop</groupId>
                <artifactId>hadoop-apache2</artifactId>
                <version>0.10</version>
            </dependency>

            <dependency>
                <groupId>com.facebook.presto.hadoop</groupId>
                <artifactId>hadoop-cdh4</artifactId>
                <version>0.10</version>
            </dependency>

            <dependency>
                <groupId>com.facebook.presto.hive</groupId>
                <artifactId>hive-apache</artifactId>
                <version>0.19</version>
            </dependency>

            <dependency>
                <groupId>com.facebook.presto.orc</groupId>
                <artifactId>orc-protobuf</artifactId>
                <version>1</version>
            </dependency>

            <dependency>
                <groupId>com.facebook.hive</groupId>
                <artifactId>hive-dwrf</artifactId>
                <version>0.8</version>
                <exclusions>
                    <exclusion>
                        <groupId>commons-logging</groupId>
                        <artifactId>commons-logging</artifactId>
                    </exclusion>
                    <exclusion>
                        <groupId>org.iq80.snappy</groupId>
                        <artifactId>snappy</artifactId>
                    </exclusion>
                    <exclusion>
                        <groupId>com.facebook.presto.hadoop</groupId>
                        <artifactId>hadoop-cdh4</artifactId>
                    </exclusion>
                    <exclusion>
                        <groupId>it.unimi.dsi</groupId>
                        <artifactId>fastutil</artifactId>
                    </exclusion>
                </exclusions>
            </dependency>
            <dependency>
                <groupId>com.facebook.hive</groupId>
                <artifactId>hive-dwrf-shims</artifactId>
                <version>0.8</version>
                <exclusions>
                    <exclusion>
                        <artifactId>commons-logging</artifactId>
                        <groupId>commons-logging</groupId>
                    </exclusion>
                </exclusions>
            </dependency>

            <dependency>
                <groupId>io.airlift</groupId>
                <artifactId>aircompressor</artifactId>
                <version>0.4</version>
            </dependency>

            <dependency>
                <groupId>io.airlift</groupId>
                <artifactId>log</artifactId>
                <version>${dep.airlift.version}</version>
            </dependency>

            <dependency>
                <groupId>io.airlift</groupId>
                <artifactId>log-manager</artifactId>
                <version>${dep.airlift.version}</version>
            </dependency>

            <dependency>
                <groupId>io.airlift</groupId>
                <artifactId>json</artifactId>
                <version>${dep.airlift.version}</version>
            </dependency>

            <dependency>
                <groupId>io.airlift</groupId>
                <artifactId>units</artifactId>
                <version>1.0</version>
            </dependency>

            <dependency>
                <groupId>io.airlift</groupId>
                <artifactId>concurrent</artifactId>
                <version>${dep.airlift.version}</version>
            </dependency>

            <dependency>
                <groupId>io.airlift</groupId>
                <artifactId>configuration</artifactId>
                <version>${dep.airlift.version}</version>
            </dependency>

            <dependency>
                <groupId>io.airlift</groupId>
                <artifactId>discovery</artifactId>
                <version>${dep.airlift.version}</version>
            </dependency>

            <dependency>
                <groupId>io.airlift</groupId>
                <artifactId>testing</artifactId>
                <version>${dep.airlift.version}</version>
            </dependency>

            <dependency>
                <groupId>io.airlift</groupId>
                <artifactId>node</artifactId>
                <version>${dep.airlift.version}</version>
            </dependency>

            <dependency>
                <groupId>io.airlift</groupId>
                <artifactId>bootstrap</artifactId>
                <version>${dep.airlift.version}</version>
            </dependency>

            <dependency>
                <groupId>io.airlift</groupId>
                <artifactId>event</artifactId>
                <version>${dep.airlift.version}</version>
            </dependency>

            <dependency>
                <groupId>io.airlift</groupId>
                <artifactId>http-server</artifactId>
                <version>${dep.airlift.version}</version>
            </dependency>

            <dependency>
                <groupId>io.airlift</groupId>
                <artifactId>jaxrs</artifactId>
                <version>${dep.airlift.version}</version>
            </dependency>

            <dependency>
                <groupId>io.airlift</groupId>
                <artifactId>jmx</artifactId>
                <version>${dep.airlift.version}</version>
            </dependency>

            <dependency>
                <groupId>io.airlift</groupId>
                <artifactId>trace-token</artifactId>
                <version>${dep.airlift.version}</version>
            </dependency>

            <dependency>
                <groupId>io.airlift</groupId>
                <artifactId>dbpool</artifactId>
                <version>${dep.airlift.version}</version>
            </dependency>

            <dependency>
                <groupId>io.airlift</groupId>
                <artifactId>jmx-http</artifactId>
                <version>${dep.airlift.version}</version>
            </dependency>

            <dependency>
                <groupId>io.airlift</groupId>
                <artifactId>http-client</artifactId>
                <version>${dep.airlift.version}</version>
            </dependency>

            <dependency>
                <groupId>io.airlift</groupId>
                <artifactId>stats</artifactId>
                <version>${dep.airlift.version}</version>
            </dependency>

            <dependency>
                <groupId>io.airlift</groupId>
                <artifactId>joni</artifactId>
                <version>2.1.5.1</version>
            </dependency>

            <dependency>
                <groupId>io.airlift.tpch</groupId>
                <artifactId>tpch</artifactId>
                <version>0.8</version>
            </dependency>

            <dependency>
                <groupId>org.ow2.asm</groupId>
                <artifactId>asm-all</artifactId>
                <version>5.0.4</version>
            </dependency>

            <dependency>
                <groupId>com.h2database</groupId>
                <artifactId>h2</artifactId>
                <version>1.4.189</version>
            </dependency>

            <dependency>
                <groupId>org.sonatype.aether</groupId>
                <artifactId>aether-api</artifactId>
                <version>1.13.1</version>
            </dependency>

            <dependency>
                <groupId>io.airlift.resolver</groupId>
                <artifactId>resolver</artifactId>
                <version>1.3</version>
            </dependency>

            <dependency>
                <groupId>io.airlift</groupId>
                <artifactId>airline</artifactId>
                <version>0.7</version>
            </dependency>

            <dependency>
                <groupId>org.iq80.snappy</groupId>
                <artifactId>snappy</artifactId>
                <version>0.3</version>
            </dependency>

            <dependency>
                <groupId>org.openjdk.jol</groupId>
                <artifactId>jol-core</artifactId>
                <version>0.2</version>
            </dependency>

            <dependency>
                <groupId>org.jetbrains</groupId>
                <artifactId>annotations</artifactId>
                <version>13.0</version>
            </dependency>

            <dependency>
                <groupId>it.unimi.dsi</groupId>
                <artifactId>fastutil</artifactId>
                <version>6.5.9</version>
            </dependency>

            <dependency>
                <groupId>com.facebook.thirdparty</groupId>
                <artifactId>libsvm</artifactId>
                <version>3.18.1</version>
            </dependency>

            <dependency>
                <groupId>mysql</groupId>
                <artifactId>mysql-connector-java</artifactId>
                <version>5.1.35</version>
            </dependency>

            <dependency>
                <groupId>oracle</groupId>
                <artifactId>oracle.jdbc</artifactId>
                <version>11.2.0.4</version>
            </dependency>

            <dependency>
                <groupId>org.postgresql</groupId>
                <artifactId>postgresql</artifactId>
                <version>9.3-1102-jdbc41</version>
            </dependency>

            <dependency>
                <groupId>org.antlr</groupId>
                <artifactId>antlr4-runtime</artifactId>
                <version>${dep.antlr.version}</version>
            </dependency>

            <dependency>
                <groupId>jline</groupId>
                <artifactId>jline</artifactId>
                <version>2.13</version>
                <exclusions>
                    <exclusion>
                        <groupId>org.fusesource.jansi</groupId>
                        <artifactId>jansi</artifactId>
                    </exclusion>
                </exclusions>
            </dependency>

            <dependency>
                <groupId>org.jdbi</groupId>
                <artifactId>jdbi</artifactId>
                <version>2.63.1</version>
            </dependency>

            <dependency>
                <groupId>org.apache.thrift</groupId>
                <artifactId>libthrift</artifactId>
                <version>0.9.1</version>
                <exclusions>
                    <exclusion>
                        <groupId>org.apache.commons</groupId>
                        <artifactId>commons-lang3</artifactId>
                    </exclusion>
                    <exclusion>
                        <groupId>org.apache.httpcomponents</groupId>
                        <artifactId>httpcore</artifactId>
                    </exclusion>
                    <exclusion>
                        <groupId>org.apache.httpcomponents</groupId>
                        <artifactId>httpclient</artifactId>
                    </exclusion>
                </exclusions>
            </dependency>

            <dependency>
                <groupId>net.sf.opencsv</groupId>
                <artifactId>opencsv</artifactId>
                <version>2.3</version>
            </dependency>

            <dependency>
                <groupId>org.apache.commons</groupId>
                <artifactId>commons-math3</artifactId>
                <version>3.2</version>
            </dependency>

            <dependency>
                <groupId>commons-codec</groupId>
                <artifactId>commons-codec</artifactId>
                <version>1.9</version>
            </dependency>

            <dependency>
                <groupId>io.netty</groupId>
                <artifactId>netty</artifactId>
                <version>3.7.0.Final</version>
            </dependency>

            <dependency>
                <groupId>io.airlift.discovery</groupId>
                <artifactId>discovery-server</artifactId>
                <version>1.27</version>
            </dependency>

            <dependency>
                <groupId>com.amazonaws</groupId>
                <artifactId>aws-java-sdk-core</artifactId>
                <version>${dep.aws-sdk.version}</version>
                <exclusions>
                    <exclusion>
                        <groupId>commons-logging</groupId>
                        <artifactId>commons-logging</artifactId>
                    </exclusion>
                </exclusions>
            </dependency>

            <dependency>
                <groupId>com.amazonaws</groupId>
                <artifactId>aws-java-sdk-s3</artifactId>
                <version>${dep.aws-sdk.version}</version>
                <exclusions>
                    <exclusion>
                        <groupId>commons-logging</groupId>
                        <artifactId>commons-logging</artifactId>
                    </exclusion>
                </exclusions>
            </dependency>

            <dependency>
                <groupId>io.airlift</groupId>
                <artifactId>testing-mysql-server</artifactId>
                <version>0.1</version>
            </dependency>

            <dependency>
                <groupId>io.airlift</groupId>
                <artifactId>testing-postgresql-server</artifactId>
                <version>0.3</version>
            </dependency>

            <dependency>
                <groupId>org.apache.kafka</groupId>
                <artifactId>kafka_2.10</artifactId>
                <version>0.8.2.2</version>
                <exclusions>
                    <exclusion>
                        <groupId>log4j</groupId>
                        <artifactId>log4j</artifactId>
                    </exclusion>
                    <exclusion>
                        <groupId>org.slf4j</groupId>
                        <artifactId>slf4j-log4j12</artifactId>
                    </exclusion>
                </exclusions>
            </dependency>

            <dependency>
                <groupId>org.xerial.snappy</groupId>
                <artifactId>snappy-java</artifactId>
                <version>1.1.1.7</version>
            </dependency>

            <dependency>
                <groupId>org.apache.zookeeper</groupId>
                <artifactId>zookeeper</artifactId>
                <version>3.4.6</version>
                <exclusions>
                    <exclusion>
                        <artifactId>junit</artifactId>
                        <groupId>junit</groupId>
                    </exclusion>
                    <exclusion>
                        <artifactId>log4j</artifactId>
                        <groupId>log4j</groupId>
                    </exclusion>
                    <exclusion>
                        <groupId>org.slf4j</groupId>
                        <artifactId>slf4j-log4j12</artifactId>
                    </exclusion>
                </exclusions>
            </dependency>

            <dependency>
                <groupId>com.101tec</groupId>
                <artifactId>zkclient</artifactId>
                <version>0.8</version>
                <exclusions>
                    <exclusion>
                        <artifactId>log4j</artifactId>
                        <groupId>log4j</groupId>
                    </exclusion>
                    <exclusion>
                        <groupId>org.slf4j</groupId>
                        <artifactId>slf4j-log4j12</artifactId>
                    </exclusion>
                </exclusions>
            </dependency>

            <dependency>
                <groupId>org.jgrapht</groupId>
                <artifactId>jgrapht-core</artifactId>
                <version>0.9.0</version>
            </dependency>

            <dependency>
                <groupId>redis.clients</groupId>
                <artifactId>jedis</artifactId>
                <version>2.6.2</version>
            </dependency>

            <dependency>
                <groupId>com.orange.redis-embedded</groupId>
                <artifactId>embedded-redis</artifactId>
                <version>0.6</version>
            </dependency>

            <dependency>
                <groupId>org.assertj</groupId>
                <artifactId>assertj-core</artifactId>
                <version>3.0.0</version>
            </dependency>

            <dependency>
                <groupId>com.teradata.tempto</groupId>
                <artifactId>tempto-core</artifactId>
                <version>${dep.tempto.version}</version>
            </dependency>

            <dependency>
                <groupId>com.teradata.tempto</groupId>
                <artifactId>tempto-runner</artifactId>
                <version>${dep.tempto.version}</version>
            </dependency>

            <dependency>
                <groupId>com.facebook.presto.hive</groupId>
                <artifactId>hive-apache-jdbc</artifactId>
                <version>0.13.1-3</version>
            </dependency>

            <dependency>
                <groupId>dnsjava</groupId>
                <artifactId>dnsjava</artifactId>
                <version>2.1.7</version>
            </dependency>

            <dependency>
                <groupId>org.anarres.lzo</groupId>
                <artifactId>lzo-hadoop</artifactId>
                <version>1.0.5</version>
                <exclusions>
                    <exclusion>
                        <groupId>org.apache.hadoop</groupId>
                        <artifactId>hadoop-core</artifactId>
                    </exclusion>
                    <exclusion>
                        <groupId>com.google.code.findbugs</groupId>
                        <artifactId>jsr305</artifactId>
                    </exclusion>
                    <exclusion>
                        <groupId>commons-logging</groupId>
                        <artifactId>commons-logging</artifactId>
                    </exclusion>
                </exclusions>
            </dependency>

        </dependencies>
    </dependencyManagement>

    <build>
        <pluginManagement>
            <plugins>
                <plugin>
                    <groupId>org.antlr</groupId>
                    <artifactId>antlr4-maven-plugin</artifactId>
                    <version>${dep.antlr.version}</version>
                    <executions>
                        <execution>
                            <goals>
                                <goal>antlr4</goal>
                            </goals>
                        </execution>
                    </executions>
                    <configuration>
                        <visitor>true</visitor>
                    </configuration>
                </plugin>

                <plugin>
                    <groupId>org.apache.maven.plugins</groupId>
                    <artifactId>maven-shade-plugin</artifactId>
                    <version>2.4.3</version>
                </plugin>

                <plugin>
                    <groupId>org.skife.maven</groupId>
                    <artifactId>really-executable-jar-maven-plugin</artifactId>
                    <version>1.0.5</version>
                </plugin>

                <plugin>
                    <groupId>org.codehaus.mojo</groupId>
                    <artifactId>exec-maven-plugin</artifactId>
                    <version>1.2.1</version>
                </plugin>

                <plugin>
                    <groupId>io.airlift.maven.plugins</groupId>
                    <artifactId>sphinx-maven-plugin</artifactId>
                    <version>2.0</version>
                </plugin>

                <!--This plugin's configuration is used to store Eclipse m2e settings only. It has no influence on the Maven build itself.-->
                <plugin>
                    <!--suppress MavenModelInspection -->
                    <groupId>org.eclipse.m2e</groupId>
                    <!--suppress MavenModelInspection -->
                    <artifactId>lifecycle-mapping</artifactId>
                    <!--suppress MavenModelInspection -->
                    <version>1.0.0</version>
                    <configuration>
                        <lifecycleMappingMetadata>
                            <pluginExecutions>
                                <pluginExecution>
                                    <pluginExecutionFilter>
                                        <groupId>org.apache.maven.plugins</groupId>
                                        <artifactId>maven-dependency-plugin</artifactId>
                                        <versionRange>[2.5.1,)</versionRange>
                                        <goals>
                                            <goal>copy</goal>
                                            <goal>analyze-dep-mgt</goal>
                                            <goal>analyze-duplicate</goal>
                                            <goal>analyze-only</goal>
                                        </goals>
                                    </pluginExecutionFilter>
                                    <action>
                                        <ignore />
                                    </action>
                                </pluginExecution>
                                <pluginExecution>
                                    <pluginExecutionFilter>
                                        <groupId>org.jacoco</groupId>
                                        <artifactId>jacoco-maven-plugin</artifactId>
                                        <versionRange>[0.6.2.201302030002,)</versionRange>
                                        <goals>
                                            <goal>prepare-agent</goal>
                                        </goals>
                                    </pluginExecutionFilter>
                                    <action>
                                        <ignore />
                                    </action>
                                </pluginExecution>
                                <pluginExecution>
                                    <pluginExecutionFilter>
                                        <groupId>com.mycila</groupId>
                                        <artifactId>license-maven-plugin</artifactId>
                                        <versionRange>[2.3,)</versionRange>
                                        <goals>
                                            <goal>check</goal>
                                        </goals>
                                    </pluginExecutionFilter>
                                    <action>
                                        <ignore />
                                    </action>
                                </pluginExecution>
                                <pluginExecution>
                                    <pluginExecutionFilter>
                                        <groupId>com.ning.maven.plugins</groupId>
                                        <artifactId>maven-duplicate-finder-plugin</artifactId>
                                        <versionRange>[1.0.4,)</versionRange>
                                        <goals>
                                            <goal>check</goal>
                                        </goals>
                                    </pluginExecutionFilter>
                                    <action>
                                        <ignore />
                                    </action>
                                </pluginExecution>
                                <pluginExecution>
                                    <pluginExecutionFilter>
                                        <groupId>org.apache.maven.plugins</groupId>
                                        <artifactId>maven-checkstyle-plugin</artifactId>
                                        <versionRange>[0,)</versionRange>
                                        <goals>
                                            <goal>check</goal>
                                        </goals>
                                    </pluginExecutionFilter>
                                    <action>
                                        <ignore />
                                    </action>
                                </pluginExecution>
                                <pluginExecution>
                                    <pluginExecutionFilter>
                                        <groupId>io.takari.maven.plugins</groupId>
                                        <artifactId>presto-maven-plugin</artifactId>
                                        <versionRange>[0,)</versionRange>
                                        <goals>
                                            <goal>generate-service-descriptor</goal>
                                        </goals>
                                    </pluginExecutionFilter>
                                    <action>
                                        <ignore />
                                    </action>
                                </pluginExecution>
                                <pluginExecution>
                                    <pluginExecutionFilter>
                                        <groupId>io.takari.maven.plugins</groupId>
                                        <artifactId>takari-lifecycle-plugin</artifactId>
                                        <versionRange>[0,)</versionRange>
                                        <goals>
                                            <goal>compile</goal>
                                            <goal>process-resources</goal>
                                            <goal>process-test-resources</goal>
                                            <goal>testCompile</goal>
                                        </goals>
                                    </pluginExecutionFilter>
                                    <action>
                                        <ignore />
                                    </action>
                                </pluginExecution>
                                <pluginExecution>
                                    <pluginExecutionFilter>
                                        <groupId>org.gaul</groupId>
                                        <artifactId>modernizer-maven-plugin</artifactId>
                                        <versionRange>[0,)</versionRange>
                                        <goals>
                                            <goal>modernizer</goal>
                                        </goals>
                                    </pluginExecutionFilter>
                                    <action>
                                        <ignore />
                                    </action>
                                </pluginExecution>
                            </pluginExecutions>
                        </lifecycleMappingMetadata>
                    </configuration>
                </plugin>
            </plugins>
        </pluginManagement>

        <plugins>
            <plugin>
                <groupId>org.gaul</groupId>
                <artifactId>modernizer-maven-plugin</artifactId>
                <version>1.2.2</version>
                <configuration>
                    <javaVersion>1.8</javaVersion>
                    <failOnViolations>true</failOnViolations>
                </configuration>
                <executions>
                    <execution>
                        <id>modernizer</id>
                        <goals>
                            <goal>modernizer</goal>
                        </goals>
                    </execution>
                </executions>
            </plugin>

            <plugin>
                <groupId>org.apache.maven.plugins</groupId>
                <artifactId>maven-checkstyle-plugin</artifactId>
                <version>2.17</version>
                <executions>
                    <execution>
                        <phase>validate</phase>
                        <goals>
                            <goal>check</goal>
                        </goals>
                        <configuration>
                            <skip>${air.check.skip-checkstyle}</skip>
                            <failOnViolation>${air.check.fail-checkstyle}</failOnViolation>
                            <consoleOutput>true</consoleOutput>
                            <includeTestSourceDirectory>true</includeTestSourceDirectory>
                            <configLocation>${air.main.basedir}/src/checkstyle/checks.xml</configLocation>
                            <sourceDirectories>
                                <directory>${project.build.sourceDirectory}</directory>
                            </sourceDirectories>
                            <testSourceDirectories>
                                <directory>${project.build.testSourceDirectory}</directory>
                            </testSourceDirectories>
                        </configuration>
                    </execution>
                </executions>
                <dependencies>
                    <dependency>
                        <groupId>com.puppycrawl.tools</groupId>
                        <artifactId>checkstyle</artifactId>
                        <version>7.3</version>
                    </dependency>
                </dependencies>
            </plugin>

            <plugin>
                <groupId>io.takari.maven.plugins</groupId>
                <artifactId>presto-maven-plugin</artifactId>
                <version>0.1.12</version>
                <extensions>true</extensions>
            </plugin>

            <plugin>
                <groupId>io.takari.maven.plugins</groupId>
                <artifactId>provisio-maven-plugin</artifactId>
                <version>0.1.40</version>
                <extensions>true</extensions>
            </plugin>

            <plugin>
                <groupId>org.apache.maven.plugins</groupId>
                <artifactId>maven-compiler-plugin</artifactId>
                <configuration combine.children="append">
                    <fork>false</fork>
                </configuration>
            </plugin>
        </plugins>
    </build>

    <profiles>
        <!-- run cli for development: mvn -am -pl presto-cli -P cli compile exec:java -->
        <profile>
            <id>cli</id>
            <build>
                <plugins>
                    <plugin>
                        <groupId>org.codehaus.mojo</groupId>
                        <artifactId>exec-maven-plugin</artifactId>
                        <configuration>
                            <skip>${cli.skip-execute}</skip>
                            <executable>${java.home}/bin/java</executable>
                            <mainClass>${cli.main-class}</mainClass>
                            <arguments>
                                <argument>--debug</argument>
                            </arguments>
                        </configuration>
                    </plugin>
                </plugins>
            </build>
        </profile>
        <profile>
            <id>eclipse-compiler</id>
            <build>
                <plugins>
                    <plugin>
                        <groupId>org.apache.maven.plugins</groupId>
                        <artifactId>maven-compiler-plugin</artifactId>
                        <configuration>
                            <compilerId>eclipse</compilerId>
                        </configuration>
                        <dependencies>
                            <dependency>
                                <groupId>org.codehaus.plexus</groupId>
                                <artifactId>plexus-compiler-eclipse</artifactId>
                                <version>2.6</version>
                            </dependency>
                        </dependencies>
                    </plugin>
                </plugins>
            </build>
        </profile>
    </profiles>
</project><|MERGE_RESOLUTION|>--- conflicted
+++ resolved
@@ -10,11 +10,7 @@
 
     <groupId>com.facebook.presto</groupId>
     <artifactId>presto-root</artifactId>
-<<<<<<< HEAD
-    <version>0.156.11.bb-SNAPSHOT</version>
-=======
     <version>0.162-SNAPSHOT</version>
->>>>>>> 6971be40
     <packaging>pom</packaging>
 
     <name>presto-root</name>
