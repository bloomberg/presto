/*
 * Licensed under the Apache License, Version 2.0 (the "License");
 * you may not use this file except in compliance with the License.
 * You may obtain a copy of the License at
 *
 *     http://www.apache.org/licenses/LICENSE-2.0
 *
 * Unless required by applicable law or agreed to in writing, software
 * distributed under the License is distributed on an "AS IS" BASIS,
 * WITHOUT WARRANTIES OR CONDITIONS OF ANY KIND, either express or implied.
 * See the License for the specific language governing permissions and
 * limitations under the License.
 */
package com.facebook.presto.sql.tree;

import com.google.common.collect.ImmutableList;

import java.util.List;
import java.util.Objects;
import java.util.Optional;

import static java.util.Objects.requireNonNull;

public class ComparisonExpression
        extends Expression
{
<<<<<<< HEAD
    public enum Type
    {
        EQUAL("="),
        NOT_EQUAL("<>"),
        LESS_THAN("<"),
        LESS_THAN_OR_EQUAL("<="),
        GREATER_THAN(">"),
        GREATER_THAN_OR_EQUAL(">="),
        IS_DISTINCT_FROM("IS DISTINCT FROM"),
        ANY("ANY");

        private final String value;

        Type(String value)
        {
            this.value = value;
        }

        public String getValue()
        {
            return value;
        }

        public Type flip()
        {
            switch (this) {
                case EQUAL:
                    return EQUAL;
                case NOT_EQUAL:
                    return NOT_EQUAL;
                case LESS_THAN:
                    return GREATER_THAN;
                case LESS_THAN_OR_EQUAL:
                    return GREATER_THAN_OR_EQUAL;
                case GREATER_THAN:
                    return LESS_THAN;
                case GREATER_THAN_OR_EQUAL:
                    return LESS_THAN_OR_EQUAL;
                case IS_DISTINCT_FROM:
                    return IS_DISTINCT_FROM;
                case ANY:
                    return ANY;
                default:
                    throw new IllegalArgumentException("Unsupported comparison: " + this);
            }
        }

        public Type negate()
        {
            switch (this) {
                case EQUAL:
                    return NOT_EQUAL;
                case NOT_EQUAL:
                    return EQUAL;
                case LESS_THAN:
                    return GREATER_THAN_OR_EQUAL;
                case LESS_THAN_OR_EQUAL:
                    return GREATER_THAN;
                case GREATER_THAN:
                    return LESS_THAN_OR_EQUAL;
                case GREATER_THAN_OR_EQUAL:
                    return LESS_THAN;
                default:
                    throw new IllegalArgumentException("Unsupported comparison: " + this);
            }
        }
    }

    private final Type type;
=======
    private final ComparisonExpressionType type;
>>>>>>> 6971be40
    private final Expression left;
    private final Expression right;

    public ComparisonExpression(ComparisonExpressionType type, Expression left, Expression right)
    {
        this(Optional.empty(), type, left, right);
    }

    public ComparisonExpression(NodeLocation location, ComparisonExpressionType type, Expression left, Expression right)
    {
        this(Optional.of(location), type, left, right);
    }

    private ComparisonExpression(Optional<NodeLocation> location, ComparisonExpressionType type, Expression left, Expression right)
    {
        super(location);
        requireNonNull(type, "type is null");
        requireNonNull(left, "left is null");
        requireNonNull(right, "right is null");

        this.type = type;
        this.left = left;
        this.right = right;
    }

    public ComparisonExpressionType getType()
    {
        return type;
    }

    public Expression getLeft()
    {
        return left;
    }

    public Expression getRight()
    {
        return right;
    }

    @Override
    public <R, C> R accept(AstVisitor<R, C> visitor, C context)
    {
        return visitor.visitComparisonExpression(this, context);
    }

    @Override
    public List<Node> getChildren()
    {
        return ImmutableList.of(left, right);
    }

    @Override
    public boolean equals(Object o)
    {
        if (this == o) {
            return true;
        }
        if (o == null || getClass() != o.getClass()) {
            return false;
        }

        ComparisonExpression that = (ComparisonExpression) o;
        return (type == that.type) &&
                Objects.equals(left, that.left) &&
                Objects.equals(right, that.right);
    }

    @Override
    public int hashCode()
    {
        return Objects.hash(type, left, right);
    }
}<|MERGE_RESOLUTION|>--- conflicted
+++ resolved
@@ -24,79 +24,7 @@
 public class ComparisonExpression
         extends Expression
 {
-<<<<<<< HEAD
-    public enum Type
-    {
-        EQUAL("="),
-        NOT_EQUAL("<>"),
-        LESS_THAN("<"),
-        LESS_THAN_OR_EQUAL("<="),
-        GREATER_THAN(">"),
-        GREATER_THAN_OR_EQUAL(">="),
-        IS_DISTINCT_FROM("IS DISTINCT FROM"),
-        ANY("ANY");
-
-        private final String value;
-
-        Type(String value)
-        {
-            this.value = value;
-        }
-
-        public String getValue()
-        {
-            return value;
-        }
-
-        public Type flip()
-        {
-            switch (this) {
-                case EQUAL:
-                    return EQUAL;
-                case NOT_EQUAL:
-                    return NOT_EQUAL;
-                case LESS_THAN:
-                    return GREATER_THAN;
-                case LESS_THAN_OR_EQUAL:
-                    return GREATER_THAN_OR_EQUAL;
-                case GREATER_THAN:
-                    return LESS_THAN;
-                case GREATER_THAN_OR_EQUAL:
-                    return LESS_THAN_OR_EQUAL;
-                case IS_DISTINCT_FROM:
-                    return IS_DISTINCT_FROM;
-                case ANY:
-                    return ANY;
-                default:
-                    throw new IllegalArgumentException("Unsupported comparison: " + this);
-            }
-        }
-
-        public Type negate()
-        {
-            switch (this) {
-                case EQUAL:
-                    return NOT_EQUAL;
-                case NOT_EQUAL:
-                    return EQUAL;
-                case LESS_THAN:
-                    return GREATER_THAN_OR_EQUAL;
-                case LESS_THAN_OR_EQUAL:
-                    return GREATER_THAN;
-                case GREATER_THAN:
-                    return LESS_THAN_OR_EQUAL;
-                case GREATER_THAN_OR_EQUAL:
-                    return LESS_THAN;
-                default:
-                    throw new IllegalArgumentException("Unsupported comparison: " + this);
-            }
-        }
-    }
-
-    private final Type type;
-=======
     private final ComparisonExpressionType type;
->>>>>>> 6971be40
     private final Expression left;
     private final Expression right;
 
