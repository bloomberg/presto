--- conflicted
+++ resolved
@@ -5,11 +5,7 @@
     <parent>
         <groupId>com.facebook.presto</groupId>
         <artifactId>presto-root</artifactId>
-<<<<<<< HEAD
-        <version>0.156.11.bb-SNAPSHOT</version>
-=======
         <version>0.162-SNAPSHOT</version>
->>>>>>> 6971be40
     </parent>
 
     <artifactId>presto-accumulo</artifactId>
@@ -281,11 +277,6 @@
         </dependency>
 
         <dependency>
-            <groupId>io.airlift</groupId>
-            <artifactId>concurrent</artifactId>
-        </dependency>
-
-        <dependency>
             <groupId>javax.validation</groupId>
             <artifactId>validation-api</artifactId>
         </dependency>
